--- conflicted
+++ resolved
@@ -5,8 +5,6 @@
 
 The format is based on `Keep a Changelog <https://keepachangelog.com/en/1.0.0/>`_,
 and this project adheres to `Semantic Versioning <https://semver.org/spec/v2.0.0.html>`_.
-
-<<<<<<< HEAD
 dev - 2024-06-29
 ----------------
 
@@ -16,14 +14,15 @@
 - Added a `visualization`` submodule
 - Renamed `scanpy` optional dependencies to `vis` (for all visualization-related dependencies)
 - Added circular tree plot visualization Dash App
-=======
+
+
 1.4.6 - 2024-06-12
 ------------------
 
 Added
 ~~~~~
 - Add text requesting feedback at the end of calls with instructions on opting out of feedback requests
->>>>>>> f8474fa7
+
 
 1.4.5 - 2024-06-03
 ------------------
