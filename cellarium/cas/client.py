--- conflicted
+++ resolved
@@ -7,17 +7,14 @@
 import time
 import typing as t
 import warnings
-<<<<<<< HEAD
 from contextlib import contextmanager
-=======
 from uuid import UUID, uuid4
->>>>>>> f8474fa7
 
 import anndata
 from anndata import ImplicitModificationWarning
 from deprecated import deprecated
 
-<<<<<<< HEAD
+from cellarium.cas.service import action_context_manager
 from . import _io, constants, exceptions, preprocessing, service, settings
 
 
@@ -27,10 +24,6 @@
         warnings.simplefilter("ignore", ImplicitModificationWarning)
         yield
 
-=======
-from cellarium.cas import _io, constants, data_preparation, exceptions, service, settings
-from cellarium.cas.service import action_context_manager
->>>>>>> f8474fa7
 
 CHUNK_SIZE_ANNOTATE_DEFAULT = 1000
 CHUNK_SIZE_SEARCH_DEFAULT = 500
